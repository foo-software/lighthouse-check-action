--- conflicted
+++ resolved
@@ -68,15 +68,8 @@
   wait:
     description: 'If "true", waits for all audit results to be returned, otherwise URLs are only enqueued.'
 runs:
-<<<<<<< HEAD
-  using: 'docker'
-  image: 'Dockerfile'
-  args:
-    - '--network=host'
-=======
   using: 'node16'
   main: 'dist/index.js'
->>>>>>> 3365ab01
 branding:
   icon: 'zap'  
   color: 'green'